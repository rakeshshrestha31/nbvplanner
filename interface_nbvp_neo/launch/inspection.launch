<launch>
  <arg name="mav_name" default="euroc6" />
  <arg name="enable_logging" default="false" />
  <arg name="resolution" default="0.2" />
<<<<<<< HEAD
  <arg name="visualize_max_z" default="3.0" />
=======
  <arg name="visualize_max_z" default="2.5" />
>>>>>>> 13922f2b
  <arg name="sensor_max_range" default="5.0" />
  <arg name="tf_planning_frame" default="world" />

  <group ns="$(arg mav_name)">
    <node name="nbvPlanner" pkg="nbvplanner" type="nbvPlanner" output="screen" clear_params="true">
      <param name="tf_frame" type="string" value="$(arg tf_planning_frame)" />
      <param name="resolution" type="double" value="$(arg resolution)" />
      <param name="visualize_max_z" type="double" value="$(arg visualize_max_z)" />
      <param name="sensor_max_range" type="double" value="$(arg sensor_max_range)" />
      <param name="map_publish_frequency" type="double" value="1.0" />
      <param name="stl_file_path" type="string" value="$(find interface_nbvp_neo)/mesh/structure.stl" />
      <param name="mesh_resolution" type="double" value="0.01" />
      <remap from="cam0/camera_info" to="cam0/camera_info"/>
      <remap from="cam1/camera_info" to="cam1/camera_info"/>
      <remap from="pointcloud_throttled" to="stereo_dense_reconstruction/pcl"/>
      <remap from="pointcloud_throttled_up" to="cam1/mono_dense_reconstruction/pcl"/>
      <!--remap from="pointcloud_throttled_down" to="cam3/mono_dense_reconstruction/pcl"/-->
      <remap from="odometry" to="msf_core/odometry"/>
      <remap from="nbvplanner" to="nbvplanner"/>
      <rosparam command="load" file="$(find interface_nbvp_neo)/resource/inspection.yaml" />
      <param name="capability_group" value="NBVP Planning" />
    </node>
    <node name="planner_interface" pkg="interface_nbvp_neo" type="interface" output="screen" >
      <rosparam command="load" file="$(find interface_nbvp_neo)/resource/inspection.yaml" />
      <param name="capability_group" value="NBVP Planning" />
    </node>
  </group>
</launch><|MERGE_RESOLUTION|>--- conflicted
+++ resolved
@@ -2,11 +2,7 @@
   <arg name="mav_name" default="euroc6" />
   <arg name="enable_logging" default="false" />
   <arg name="resolution" default="0.2" />
-<<<<<<< HEAD
-  <arg name="visualize_max_z" default="3.0" />
-=======
   <arg name="visualize_max_z" default="2.5" />
->>>>>>> 13922f2b
   <arg name="sensor_max_range" default="5.0" />
   <arg name="tf_planning_frame" default="world" />
 
